--- conflicted
+++ resolved
@@ -18,8 +18,6 @@
 
 locals {
   tag = uuid()
-<<<<<<< HEAD
-=======
 }
 
 resource "google_kms_crypto_key" "asymmetric-sign-key" {
@@ -30,7 +28,6 @@
   version_template {
     algorithm = "EC_SIGN_P256_SHA256"
   }
->>>>>>> 52db0e0d
 }
 
 resource "google_kms_key_ring_iam_member" "server_acc_roles" {
@@ -67,36 +64,34 @@
 module "jvs-service" {
   source          = "../jvs-service"
   project_id      = var.project_id
-<<<<<<< HEAD
   key_ring        = var.key_ring
   service_account = var.jvs_service_account
   tag             = local.tag
   depends_on      = [google_kms_key_ring_iam_member.server_acc_roles]
-=======
-  key_id          = google_kms_crypto_key.asymmetric-sign-key.id
-  service_account = var.jvs_service_account
-  tag             = local.tag
-  depends_on      = [google_kms_crypto_key_iam_member.server_acc_roles]
->>>>>>> 52db0e0d
 }
 
 module "cert-rotator" {
   source                = "../cert-rotator"
   project_id            = var.project_id
-<<<<<<< HEAD
   key_ring              = var.key_ring
-=======
-  key_id                = google_kms_crypto_key.asymmetric-sign-key.id
->>>>>>> 52db0e0d
   service_account       = var.rotator_service_account
   tag                   = local.tag
   key_disabled_period   = var.key_disabled_period
   key_grace_period      = var.key_grace_period
   key_propagation_delay = var.key_propagation_delay
   key_ttl               = var.key_ttl
-<<<<<<< HEAD
   depends_on            = [google_kms_key_ring_iam_member.rotator_acc_roles]
-=======
+}
+
+module "cert-rotator" {
+  source                = "../cert-rotator"
+  project_id            = var.project_id
+  key_id                = google_kms_crypto_key.asymmetric-sign-key.id
+  service_account       = var.rotator_service_account
+  tag                   = local.tag
+  key_disabled_period   = var.key_disabled_period
+  key_grace_period      = var.key_grace_period
+  key_propagation_delay = var.key_propagation_delay
+  key_ttl               = var.key_ttl
   depends_on            = [google_kms_crypto_key_iam_member.rotator_acc_roles]
->>>>>>> 52db0e0d
 }