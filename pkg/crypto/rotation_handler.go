--- conflicted
+++ resolved
@@ -159,13 +159,8 @@
 		return ActionCreate
 	}
 
-<<<<<<< HEAD
-	secondsOld := h.CurrentTime.Unix() - ver.CreateTime.Seconds
-	if int(secondsOld) > int(h.CryptoConfig.RotationAge().Seconds()) {
-=======
 	rotateBeforeDate := h.CurrentTime.Add(-h.CryptoConfig.RotationAge())
 	if ver.CreateTime.AsTime().Before(rotateBeforeDate) {
->>>>>>> c988f818
 		log.Printf("Time to rotate newest key version.")
 		return ActionCreate
 	}
@@ -189,12 +184,8 @@
 				actions[ver] = ActionNone
 			}
 		case kmspb.CryptoKeyVersion_DISABLED:
-<<<<<<< HEAD
-			if int(secondsOld) > int(h.CryptoConfig.DestroyAge().Seconds()) {
-=======
 			destroyBeforeDate := h.CurrentTime.Add(-h.CryptoConfig.DestroyAge())
 			if ver.CreateTime.AsTime().Before(destroyBeforeDate) {
->>>>>>> c988f818
 				log.Printf("Key version %s will be destroyed.", ver.Name)
 				actions[ver] = ActionDestroy
 			} else {
