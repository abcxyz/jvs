// Copyright 2022 Google LLC
//
// Licensed under the Apache License, Version 2.0 (the "License");
// you may not use this file except in compliance with the License.
// You may obtain a copy of the License at
//
//      http://www.apache.org/licenses/LICENSE-2.0
//
// Unless required by applicable law or agreed to in writing, software
// distributed under the License is distributed on an "AS IS" BASIS,
// WITHOUT WARRANTIES OR CONDITIONS OF ANY KIND, either express or implied.
// See the License for the specific language governing permissions and
// limitations under the License.

// much of the below code is only slightly modified from https://github.com/googleapis/google-cloud-go/blob/main/kms/apiv1/mock_test.go

package jvscrypto

import (
	"context"
	"fmt"
	"net"
	"testing"
	"time"

	kms "cloud.google.com/go/kms/apiv1"
	"github.com/abcxyz/jvs/pkg/config"
	"github.com/abcxyz/jvs/pkg/testutil"
	"google.golang.org/grpc"
	"google.golang.org/protobuf/types/known/fieldmaskpb"
	"google.golang.org/protobuf/types/known/timestamppb"

	"github.com/golang/protobuf/proto"
	"github.com/google/go-cmp/cmp"
	"google.golang.org/api/option"
	kmspb "google.golang.org/genproto/googleapis/cloud/kms/v1"
	"google.golang.org/protobuf/testing/protocmp"
)

var clientOpt option.ClientOption
var mockKeyManagement = &testutil.MockKeyManagementServer{
	UnimplementedKeyManagementServiceServer: kmspb.UnimplementedKeyManagementServiceServer{},
	Reqs:                                    make([]proto.Message, 1),
	Err:                                     nil,
	Resps:                                   make([]proto.Message, 1),
}

func TestGetKeyNameFromVersion(t *testing.T) {
	t.Parallel()

	tests := []struct {
		name       string
		input      string
		wantOutput string
		wantErr    string
	}{
		{
			name:       "happy_path",
			input:      "projects/*/locations/location1/keyRings/keyring1/cryptoKeys/key1/cryptoKeyVersions/version1",
			wantOutput: "projects/*/locations/location1/keyRings/keyring1/cryptoKeys/key1",
		},
		{
			name:       "sad_path_incorrect_number_values",
			input:      "projects/*/locations/location1/keyRings/keyring1/cryptoKeys/key1",
			wantOutput: "",
			wantErr:    "input had unexpected format: \"projects/*/locations/location1/keyRings/keyring1/cryptoKeys/key1\"",
		},
		{
			name:       "sad_path_no_slashes",
			input:      "some_weird_input",
			wantOutput: "",
			wantErr:    "input had unexpected format: \"some_weird_input\"",
		},
	}

	for _, tc := range tests {
		tc := tc
		t.Run(tc.name, func(t *testing.T) {
			t.Parallel()
			output, err := GetKeyNameFromVersion(tc.input)

			if diff := cmp.Diff(tc.wantOutput, output, protocmp.Transform()); diff != "" {
				t.Errorf("Got diff (-want, +got): %v", diff)
			}

			if tc.wantErr != "" {
				if err != nil {
					if diff := cmp.Diff(err.Error(), tc.wantErr); diff != "" {
						t.Errorf("Process got unexpected error substring: %v", diff)
					}
				} else {
					t.Errorf("Expected error, but received nil")
				}
			} else if err != nil {
				t.Errorf("Expected no error, but received \"%v\"", err)
			}
		})
	}
}

func TestDetermineActions(t *testing.T) {
	ctx := context.Background()
	t.Parallel()

	keyTTL, err := time.ParseDuration("240h") // 10 days
	if err != nil {
		t.Error("Couldn't parse key ttl")
	}
	gracePeriod, err := time.ParseDuration("60m")
	if err != nil {
		t.Error("Couldn't parse grace period")
	}
	disablePeriod, err := time.ParseDuration("480h") // 20 days
	if err != nil {
		t.Error("Couldn't parse disable period")
	}

	handler := &RotationHandler{
		KMSClient: nil,
		CryptoConfig: &config.CryptoConfig{
			KeyTTL:         keyTTL,
			GracePeriod:    gracePeriod,
			DisabledPeriod: disablePeriod,
		},
		CurrentTime: time.Unix(100*60*60*24, 0), // 100 days after start
	}

	oldEnabledKey := &kmspb.CryptoKeyVersion{
		CreateTime: &timestamppb.Timestamp{Seconds: 50 * 60 * 60 * 24}, // 50 days old
		State:      kmspb.CryptoKeyVersion_ENABLED,
		Name:       "oldEnabledKey",
	}
	oldEnabledKey2 := &kmspb.CryptoKeyVersion{
		CreateTime: &timestamppb.Timestamp{Seconds: 49 * 60 * 60 * 24}, // 51 days old
		State:      kmspb.CryptoKeyVersion_ENABLED,
		Name:       "oldEnabledKey2",
	}
	newEnabledKey := &kmspb.CryptoKeyVersion{
		CreateTime: &timestamppb.Timestamp{Seconds: 99 * 60 * 60 * 24}, // 2 days old
		State:      kmspb.CryptoKeyVersion_ENABLED,
		Name:       "newEnabledKey",
	}
	newDisabledKey := &kmspb.CryptoKeyVersion{
		CreateTime: &timestamppb.Timestamp{Seconds: 90 * 60 * 60 * 24}, // 10 days old
		State:      kmspb.CryptoKeyVersion_DISABLED,
		Name:       "newDisabledKey",
	}
	oldDisabledKey := &kmspb.CryptoKeyVersion{
		CreateTime: &timestamppb.Timestamp{Seconds: 1 * 60 * 60 * 24}, // 99 days old
		State:      kmspb.CryptoKeyVersion_DISABLED,
		Name:       "oldDisabledKey",
	}
	oldDestroyedKey := &kmspb.CryptoKeyVersion{
		CreateTime: &timestamppb.Timestamp{Seconds: 1 * 60 * 60 * 24}, // 99 days old
		State:      kmspb.CryptoKeyVersion_DESTROYED,
		Name:       "oldDestroyedKey",
	}

	tests := []struct {
		name        string
		versions    []*kmspb.CryptoKeyVersion
		primary     string
<<<<<<< HEAD
		wantActions map[*kmspb.CryptoKeyVersion]Action
=======
		wantActions []*actionTuple
>>>>>>> 0f1c061f
		wantErr     string
	}{
		{
			name:     "no_key",
			versions: []*kmspb.CryptoKeyVersion{},
<<<<<<< HEAD
			wantActions: map[*kmspb.CryptoKeyVersion]Action{
				nil: ActionCreateNewAndPromote,
=======
			wantActions: []*actionTuple{
				{ActionCreateNewAndPromote, nil},
>>>>>>> 0f1c061f
			},
		},
		{
			name: "single_key_old",
			versions: []*kmspb.CryptoKeyVersion{
				oldEnabledKey,
			},
			primary: oldEnabledKey.Name,
<<<<<<< HEAD
			wantActions: map[*kmspb.CryptoKeyVersion]Action{
				oldEnabledKey: ActionCreateNew,
=======
			wantActions: []*actionTuple{
				{ActionCreateNew, nil},
>>>>>>> 0f1c061f
			},
		},
		{
			name: "two_enabled_keys_old",
			versions: []*kmspb.CryptoKeyVersion{
				oldEnabledKey,
				newEnabledKey,
			},
			primary: newEnabledKey.Name,
<<<<<<< HEAD
			wantActions: map[*kmspb.CryptoKeyVersion]Action{
				oldEnabledKey: ActionDisable,
				newEnabledKey: ActionNone,
=======
			wantActions: []*actionTuple{
				&actionTuple{ActionDisable, oldEnabledKey},
>>>>>>> 0f1c061f
			},
		},
		{
			name: "two_enabled_keys_new",
<<<<<<< HEAD
			versions: []*kmspb.CryptoKeyVersion{
				oldEnabledKey,
				newEnabledKey,
			},
			primary: oldEnabledKey.Name,
			wantActions: map[*kmspb.CryptoKeyVersion]Action{
				newEnabledKey: ActionPromote,
				oldEnabledKey: ActionNone,
			},
		},
		{
			name: "three_enabled_keys",
			versions: []*kmspb.CryptoKeyVersion{
				oldEnabledKey,
				newEnabledKey,
				oldEnabledKey2,
			},
			primary: oldEnabledKey.Name,
			wantActions: map[*kmspb.CryptoKeyVersion]Action{
				oldEnabledKey:  ActionNone,
				newEnabledKey:  ActionPromote,
				oldEnabledKey2: ActionDisable,
=======
			versions: []*kmspb.CryptoKeyVersion{
				oldEnabledKey,
				newEnabledKey,
			},
			primary: oldEnabledKey.Name,
			wantActions: []*actionTuple{
				&actionTuple{ActionPromote, newEnabledKey},
			},
		},
		{
			name: "three_enabled_keys",
			versions: []*kmspb.CryptoKeyVersion{
				oldEnabledKey,
				newEnabledKey,
				oldEnabledKey2,
			},
			primary: oldEnabledKey.Name,
			wantActions: []*actionTuple{
				&actionTuple{ActionDisable, oldEnabledKey2},
				&actionTuple{ActionPromote, newEnabledKey},
>>>>>>> 0f1c061f
			},
		},
		{
			name: "many_keys",
			versions: []*kmspb.CryptoKeyVersion{
				oldEnabledKey,
				newEnabledKey,
				oldDisabledKey,
				newDisabledKey,
				oldDestroyedKey,
			},
			primary: newEnabledKey.Name,
<<<<<<< HEAD
			wantActions: map[*kmspb.CryptoKeyVersion]Action{
				oldEnabledKey:   ActionDisable,
				newEnabledKey:   ActionNone,
				oldDisabledKey:  ActionDestroy,
				newDisabledKey:  ActionNone,
				oldDestroyedKey: ActionNone,
=======
			wantActions: []*actionTuple{
				&actionTuple{ActionDisable, oldEnabledKey},
				&actionTuple{ActionDestroy, oldDisabledKey},
>>>>>>> 0f1c061f
			},
		},
	}
	for _, tc := range tests {
		tc := tc
		t.Run(tc.name, func(t *testing.T) {
			t.Parallel()
			output, err := handler.determineActions(ctx, tc.versions, tc.primary)

			if diff := cmp.Diff(tc.wantActions, output, protocmp.Transform()); diff != "" {
				t.Errorf("Got diff (-want, +got): %v", diff)
			}

			if tc.wantErr != "" {
				if err != nil {
					if diff := cmp.Diff(err.Error(), tc.wantErr); diff != "" {
						t.Errorf("Process got unexpected error substring: %v", diff)
					}
				} else {
					t.Errorf("Expected error, but received nil")
				}
			} else if err != nil {
				t.Errorf("Expected no error, but received \"%v\"", err)
			}
		})
	}
}

func TestPerformActions(t *testing.T) {
	t.Parallel()
	ctx := context.Background()

	serv := grpc.NewServer()
	kmspb.RegisterKeyManagementServiceServer(serv, mockKeyManagement)

	lis, err := net.Listen("tcp", "localhost:0")
	if err != nil {
		t.Fatal(err)
	}
	go serv.Serve(lis)

	conn, err := grpc.Dial(lis.Addr().String(), grpc.WithInsecure())
	if err != nil {
		t.Fatal(err)
	}
	clientOpt = option.WithGRPCConn(conn)
	t.Cleanup(func() {
		conn.Close()
	})

	c, err := kms.NewKeyManagementClient(ctx, clientOpt)
	if err != nil {
		t.Fatal(err)
	}

	handler := &RotationHandler{
		KMSClient:    c,
		CryptoConfig: &config.CryptoConfig{},
	}

	parent := fmt.Sprintf("projects/%s/locations/%s/keyRings/%s/cryptoKeys/%s", "[PROJECT]", "[LOCATION]", "[KEY_RING]", "[CRYPTO_KEY]")
	versionSuffix := "[VERSION]"
	versionName := fmt.Sprintf("%s/cryptoKeyVersions/%s", parent, versionSuffix)

	tests := []struct {
		name             string
<<<<<<< HEAD
		actions          map[*kmspb.CryptoKeyVersion]Action
=======
		actions          []*actionTuple
>>>>>>> 0f1c061f
		priorPrimary     string
		expectedRequests []proto.Message
		expectedPrimary  string
		wantErr          string
		serverErr        error
	}{
		{
			name: "disable",
<<<<<<< HEAD
			actions: map[*kmspb.CryptoKeyVersion]Action{
				{
					State: kmspb.CryptoKeyVersion_ENABLED,
					Name:  versionName,
				}: ActionDisable,
=======
			actions: []*actionTuple{
				&actionTuple{ActionDisable,
					&kmspb.CryptoKeyVersion{
						State: kmspb.CryptoKeyVersion_ENABLED,
						Name:  versionName,
					}},
>>>>>>> 0f1c061f
			},
			wantErr: "",
			expectedRequests: []proto.Message{
				&kmspb.UpdateCryptoKeyVersionRequest{
					CryptoKeyVersion: &kmspb.CryptoKeyVersion{
						State: kmspb.CryptoKeyVersion_DISABLED,
						Name:  versionName,
					},
					UpdateMask: &fieldmaskpb.FieldMask{
						Paths: []string{"state"},
					},
				},
			},
		},
		{
			name: "create",
<<<<<<< HEAD
			actions: map[*kmspb.CryptoKeyVersion]Action{
				{
					Name:  versionName,
					State: kmspb.CryptoKeyVersion_ENABLED,
				}: ActionCreateNewAndPromote,
=======
			actions: []*actionTuple{
				&actionTuple{ActionCreateNewAndPromote,
					&kmspb.CryptoKeyVersion{
						State: kmspb.CryptoKeyVersion_ENABLED,
						Name:  versionName,
					}},
>>>>>>> 0f1c061f
			},
			wantErr: "",
			expectedRequests: []proto.Message{
				&kmspb.CreateCryptoKeyVersionRequest{
					Parent:           parent,
					CryptoKeyVersion: &kmspb.CryptoKeyVersion{},
				},
				&kmspb.GetCryptoKeyRequest{
					Name: parent,
				},
				&kmspb.UpdateCryptoKeyRequest{
					CryptoKey: &kmspb.CryptoKey{
						Labels: map[string]string{"primary": "ver_" + versionSuffix + "-new"},
						Name:   parent,
					},
					UpdateMask: &fieldmaskpb.FieldMask{
						Paths: []string{"labels"},
					},
				},
			},
			expectedPrimary: "ver_" + versionSuffix + "-new",
		},
		{
			name: "destroy",
			actions: []*actionTuple{
				&actionTuple{ActionDestroy,
					&kmspb.CryptoKeyVersion{
						State: kmspb.CryptoKeyVersion_DISABLED,
						Name:  versionName,
					}},
			},
			wantErr: "",
			expectedRequests: []proto.Message{
				&kmspb.DestroyCryptoKeyVersionRequest{
					Name: versionName,
				},
			},
		},
		{
			name: "multi_action",
<<<<<<< HEAD
			actions: map[*kmspb.CryptoKeyVersion]Action{
				{
					Name:  versionName,
					State: kmspb.CryptoKeyVersion_ENABLED,
				}: ActionCreateNew,
				{
					Name:  versionName + "2",
					State: kmspb.CryptoKeyVersion_DISABLED,
				}: ActionDestroy,
=======
			actions: []*actionTuple{
				&actionTuple{ActionCreateNew, nil},
				&actionTuple{ActionDestroy,
					&kmspb.CryptoKeyVersion{
						Name:  versionName + "2",
						State: kmspb.CryptoKeyVersion_DISABLED,
					}},
>>>>>>> 0f1c061f
			},
			priorPrimary:    "ver_" + versionSuffix,
			expectedPrimary: "ver_" + versionSuffix,
			wantErr:         "",
			expectedRequests: []proto.Message{
				&kmspb.CreateCryptoKeyVersionRequest{
					Parent:           parent,
					CryptoKeyVersion: &kmspb.CryptoKeyVersion{},
				},
				&kmspb.DestroyCryptoKeyVersionRequest{
					Name: versionName + "2",
				},
			},
		},
		{
			name: "test_err",
			actions: []*actionTuple{
				&actionTuple{ActionDestroy,
					&kmspb.CryptoKeyVersion{
						Name:  versionName,
						State: kmspb.CryptoKeyVersion_DISABLED,
					}},
			},
			serverErr: fmt.Errorf("test error while disabling"),
			wantErr:   "1 error occurred:\n\t* key destroy failed: rpc error: code = Unknown desc = test error while disabling\n\n",
			expectedRequests: []proto.Message{
				&kmspb.DestroyCryptoKeyVersionRequest{
					Name: versionName,
				},
			},
		},
	}

	for _, tc := range tests {
		tc := tc
		t.Run(tc.name, func(t *testing.T) {
			mockKeyManagement.Reqs = nil
			mockKeyManagement.Err = tc.serverErr
			mockKeyManagement.KeyName = parent
			mockKeyManagement.VersionName = versionName
<<<<<<< HEAD

			mockKeyManagement.Resps = append(mockKeyManagement.Resps[:0], &kmspb.CryptoKeyVersion{Name: versionName + "-new"})

			mockKeyManagement.Labels = make(map[string]string)
			mockKeyManagement.Labels["primary"] = tc.priorPrimary

=======

			mockKeyManagement.Resps = append(mockKeyManagement.Resps[:0], &kmspb.CryptoKeyVersion{Name: versionName + "-new"})

			mockKeyManagement.Labels = make(map[string]string)
			mockKeyManagement.Labels["primary"] = tc.priorPrimary

>>>>>>> 0f1c061f
			gotErr := handler.performActions(ctx, parent, tc.actions)

			if err != nil {
				t.Fatal(err)
			}

			if want, got := tc.expectedRequests, mockKeyManagement.Reqs; !slicesEq(want, got) {
				for _, msg := range got {
					t.Errorf("gotty: %s", msg)
				}
				for _, msg := range want {
					t.Errorf("wanty: %s", msg)
				}
				t.Errorf("wrong requests %v, want %v", got, want)
			}
			testutil.ErrCmp(t, tc.wantErr, gotErr)

			if diff := cmp.Diff(tc.expectedPrimary, mockKeyManagement.Labels["primary"]); diff != "" {
				t.Errorf("Got diff (-want, +got): %v", diff)
			}

		})
	}
}

func slicesEq(a, b []proto.Message) bool {
	if len(a) != len(b) {
		return false
	}
	for i := range a {
		found := false
		for j := range b {
			if proto.Equal(a[i], b[j]) {
				found = true
				b = append(b[:j], b[j+1:]...) // remove from slice
				break
			}
		}
		if !found {
			return false
		}
	}
	return true
}<|MERGE_RESOLUTION|>--- conflicted
+++ resolved
@@ -160,23 +160,14 @@
 		name        string
 		versions    []*kmspb.CryptoKeyVersion
 		primary     string
-<<<<<<< HEAD
-		wantActions map[*kmspb.CryptoKeyVersion]Action
-=======
 		wantActions []*actionTuple
->>>>>>> 0f1c061f
 		wantErr     string
 	}{
 		{
 			name:     "no_key",
 			versions: []*kmspb.CryptoKeyVersion{},
-<<<<<<< HEAD
-			wantActions: map[*kmspb.CryptoKeyVersion]Action{
-				nil: ActionCreateNewAndPromote,
-=======
 			wantActions: []*actionTuple{
 				{ActionCreateNewAndPromote, nil},
->>>>>>> 0f1c061f
 			},
 		},
 		{
@@ -185,13 +176,8 @@
 				oldEnabledKey,
 			},
 			primary: oldEnabledKey.Name,
-<<<<<<< HEAD
-			wantActions: map[*kmspb.CryptoKeyVersion]Action{
-				oldEnabledKey: ActionCreateNew,
-=======
 			wantActions: []*actionTuple{
 				{ActionCreateNew, nil},
->>>>>>> 0f1c061f
 			},
 		},
 		{
@@ -201,27 +187,19 @@
 				newEnabledKey,
 			},
 			primary: newEnabledKey.Name,
-<<<<<<< HEAD
-			wantActions: map[*kmspb.CryptoKeyVersion]Action{
-				oldEnabledKey: ActionDisable,
-				newEnabledKey: ActionNone,
-=======
-			wantActions: []*actionTuple{
-				&actionTuple{ActionDisable, oldEnabledKey},
->>>>>>> 0f1c061f
+			wantActions: []*actionTuple{
+				{ActionDisable, oldEnabledKey},
 			},
 		},
 		{
 			name: "two_enabled_keys_new",
-<<<<<<< HEAD
 			versions: []*kmspb.CryptoKeyVersion{
 				oldEnabledKey,
 				newEnabledKey,
 			},
 			primary: oldEnabledKey.Name,
-			wantActions: map[*kmspb.CryptoKeyVersion]Action{
-				newEnabledKey: ActionPromote,
-				oldEnabledKey: ActionNone,
+			wantActions: []*actionTuple{
+				{ActionPromote, newEnabledKey},
 			},
 		},
 		{
@@ -232,32 +210,9 @@
 				oldEnabledKey2,
 			},
 			primary: oldEnabledKey.Name,
-			wantActions: map[*kmspb.CryptoKeyVersion]Action{
-				oldEnabledKey:  ActionNone,
-				newEnabledKey:  ActionPromote,
-				oldEnabledKey2: ActionDisable,
-=======
-			versions: []*kmspb.CryptoKeyVersion{
-				oldEnabledKey,
-				newEnabledKey,
-			},
-			primary: oldEnabledKey.Name,
-			wantActions: []*actionTuple{
-				&actionTuple{ActionPromote, newEnabledKey},
-			},
-		},
-		{
-			name: "three_enabled_keys",
-			versions: []*kmspb.CryptoKeyVersion{
-				oldEnabledKey,
-				newEnabledKey,
-				oldEnabledKey2,
-			},
-			primary: oldEnabledKey.Name,
-			wantActions: []*actionTuple{
-				&actionTuple{ActionDisable, oldEnabledKey2},
-				&actionTuple{ActionPromote, newEnabledKey},
->>>>>>> 0f1c061f
+			wantActions: []*actionTuple{
+				{ActionDisable, oldEnabledKey2},
+				{ActionPromote, newEnabledKey},
 			},
 		},
 		{
@@ -270,18 +225,9 @@
 				oldDestroyedKey,
 			},
 			primary: newEnabledKey.Name,
-<<<<<<< HEAD
-			wantActions: map[*kmspb.CryptoKeyVersion]Action{
-				oldEnabledKey:   ActionDisable,
-				newEnabledKey:   ActionNone,
-				oldDisabledKey:  ActionDestroy,
-				newDisabledKey:  ActionNone,
-				oldDestroyedKey: ActionNone,
-=======
-			wantActions: []*actionTuple{
-				&actionTuple{ActionDisable, oldEnabledKey},
-				&actionTuple{ActionDestroy, oldDisabledKey},
->>>>>>> 0f1c061f
+			wantActions: []*actionTuple{
+				{ActionDisable, oldEnabledKey},
+				{ActionDestroy, oldDisabledKey},
 			},
 		},
 	}
@@ -348,11 +294,7 @@
 
 	tests := []struct {
 		name             string
-<<<<<<< HEAD
-		actions          map[*kmspb.CryptoKeyVersion]Action
-=======
 		actions          []*actionTuple
->>>>>>> 0f1c061f
 		priorPrimary     string
 		expectedRequests []proto.Message
 		expectedPrimary  string
@@ -361,20 +303,12 @@
 	}{
 		{
 			name: "disable",
-<<<<<<< HEAD
-			actions: map[*kmspb.CryptoKeyVersion]Action{
-				{
-					State: kmspb.CryptoKeyVersion_ENABLED,
-					Name:  versionName,
-				}: ActionDisable,
-=======
 			actions: []*actionTuple{
-				&actionTuple{ActionDisable,
+				{ActionDisable,
 					&kmspb.CryptoKeyVersion{
 						State: kmspb.CryptoKeyVersion_ENABLED,
 						Name:  versionName,
 					}},
->>>>>>> 0f1c061f
 			},
 			wantErr: "",
 			expectedRequests: []proto.Message{
@@ -391,20 +325,12 @@
 		},
 		{
 			name: "create",
-<<<<<<< HEAD
-			actions: map[*kmspb.CryptoKeyVersion]Action{
-				{
-					Name:  versionName,
-					State: kmspb.CryptoKeyVersion_ENABLED,
-				}: ActionCreateNewAndPromote,
-=======
 			actions: []*actionTuple{
-				&actionTuple{ActionCreateNewAndPromote,
+				{ActionCreateNewAndPromote,
 					&kmspb.CryptoKeyVersion{
 						State: kmspb.CryptoKeyVersion_ENABLED,
 						Name:  versionName,
 					}},
->>>>>>> 0f1c061f
 			},
 			wantErr: "",
 			expectedRequests: []proto.Message{
@@ -430,7 +356,7 @@
 		{
 			name: "destroy",
 			actions: []*actionTuple{
-				&actionTuple{ActionDestroy,
+				{ActionDestroy,
 					&kmspb.CryptoKeyVersion{
 						State: kmspb.CryptoKeyVersion_DISABLED,
 						Name:  versionName,
@@ -445,25 +371,13 @@
 		},
 		{
 			name: "multi_action",
-<<<<<<< HEAD
-			actions: map[*kmspb.CryptoKeyVersion]Action{
-				{
-					Name:  versionName,
-					State: kmspb.CryptoKeyVersion_ENABLED,
-				}: ActionCreateNew,
-				{
-					Name:  versionName + "2",
-					State: kmspb.CryptoKeyVersion_DISABLED,
-				}: ActionDestroy,
-=======
 			actions: []*actionTuple{
-				&actionTuple{ActionCreateNew, nil},
-				&actionTuple{ActionDestroy,
+				{ActionCreateNew, nil},
+				{ActionDestroy,
 					&kmspb.CryptoKeyVersion{
 						Name:  versionName + "2",
 						State: kmspb.CryptoKeyVersion_DISABLED,
 					}},
->>>>>>> 0f1c061f
 			},
 			priorPrimary:    "ver_" + versionSuffix,
 			expectedPrimary: "ver_" + versionSuffix,
@@ -481,7 +395,7 @@
 		{
 			name: "test_err",
 			actions: []*actionTuple{
-				&actionTuple{ActionDestroy,
+				{ActionDestroy,
 					&kmspb.CryptoKeyVersion{
 						Name:  versionName,
 						State: kmspb.CryptoKeyVersion_DISABLED,
@@ -504,21 +418,12 @@
 			mockKeyManagement.Err = tc.serverErr
 			mockKeyManagement.KeyName = parent
 			mockKeyManagement.VersionName = versionName
-<<<<<<< HEAD
 
 			mockKeyManagement.Resps = append(mockKeyManagement.Resps[:0], &kmspb.CryptoKeyVersion{Name: versionName + "-new"})
 
 			mockKeyManagement.Labels = make(map[string]string)
 			mockKeyManagement.Labels["primary"] = tc.priorPrimary
 
-=======
-
-			mockKeyManagement.Resps = append(mockKeyManagement.Resps[:0], &kmspb.CryptoKeyVersion{Name: versionName + "-new"})
-
-			mockKeyManagement.Labels = make(map[string]string)
-			mockKeyManagement.Labels["primary"] = tc.priorPrimary
-
->>>>>>> 0f1c061f
 			gotErr := handler.performActions(ctx, parent, tc.actions)
 
 			if err != nil {
