--- conflicted
+++ resolved
@@ -241,11 +241,7 @@
 		tc := tc
 		t.Run(tc.name, func(t *testing.T) {
 			t.Parallel()
-<<<<<<< HEAD
-			output, err := handler.determineActions(tc.versions, tc.primary)
-=======
-			output, err := handler.determineActions(ctx, tc.versions)
->>>>>>> 8f5c9760
+			output, err := handler.determineActions(ctx, tc.versions, tc.primary)
 
 			if diff := cmp.Diff(tc.wantActions, output, protocmp.Transform()); diff != "" {
 				t.Errorf("Got diff (-want, +got): %v", diff)
