--- conflicted
+++ resolved
@@ -37,30 +37,14 @@
 	kmspb "google.golang.org/genproto/googleapis/cloud/kms/v1"
 	firestorepb "google.golang.org/genproto/googleapis/firestore/v1"
 	"google.golang.org/grpc"
-<<<<<<< HEAD
-	"google.golang.org/grpc/credentials/insecure"
-	"google.golang.org/protobuf/proto"
 	"google.golang.org/protobuf/types/known/timestamppb"
-=======
->>>>>>> 5cc3eb83
 )
 
 func TestGenerateJWKString(t *testing.T) {
 	t.Parallel()
 	ctx := context.Background()
 
-<<<<<<< HEAD
 	fakeProjectID := "fakeProject"
-	var clientOpt option.ClientOption
-	mockKMSServer := &testutil.MockKeyManagementServer{
-		UnimplementedKeyManagementServiceServer: kmspb.UnimplementedKeyManagementServiceServer{},
-		Reqs:                                    make([]proto.Message, 1),
-		Err:                                     nil,
-		Resps:                                   make([]proto.Message, 1),
-	}
-
-=======
->>>>>>> 5cc3eb83
 	privateKey, err := ecdsa.GenerateKey(elliptic.P256(), rand.Reader)
 	if err != nil {
 		t.Fatal(err)
@@ -71,24 +55,11 @@
 	}
 	pemEncodedPub := pem.EncodeToMemory(&pem.Block{Type: "PUBLIC KEY", Bytes: x509EncodedPub})
 
-	mockFSClient, mockFSServer, err, mockFsCleanupFunc := testutil.NewMockFS(fakeProjectID)
-	t.Cleanup(func() {
-		mockFsCleanupFunc()
-	})
 	if err != nil {
 		t.Fatalf("failed to create fake FireStore client and server: %v", err)
 	}
 	key := "projects/[PROJECT]/locations/[LOCATION]/keyRings/[KEY_RING]/cryptoKeys/[CRYPTO_KEY]"
 	versionSuffix := "[VERSION]"
-<<<<<<< HEAD
-	ks := &KeyServer{
-		KMSClient:       kms,
-		FsClient:        mockFSClient,
-		PublicKeyConfig: &config.PublicKeyConfig{ProjectID: fakeProjectID},
-		Cache:           cache,
-	}
-=======
->>>>>>> 5cc3eb83
 
 	tests := []struct {
 		name       string
@@ -132,6 +103,10 @@
 			mockKMSServer.PrivateKey = privateKey
 			mockKMSServer.PublicKey = string(pemEncodedPub)
 			mockKMSServer.NumVersions = tc.numKeys
+			mockFSClient, mockFSServer, err, mockFsCleanupFunc := testutil.NewMockFS(fakeProjectID)
+			t.Cleanup(func() {
+				mockFsCleanupFunc()
+			})
 			dummyTimestamp := timestamppb.New(time.Date(2019, time.May, 15, 0, 0, 0, 0, time.UTC))
 			keyNameDoc := &firestorepb.Document{
 				Name:       fmt.Sprintf("projects/%s/databases/(default)/documents/JVS/%s", fakeProjectID, firestore.PublicKeyConfigDoc),
@@ -180,7 +155,8 @@
 
 			ks := &KeyServer{
 				KMSClient:       kms,
-				PublicKeyConfig: &config.PublicKeyConfig{KeyNames: []string{key}},
+				FsClient:        mockFSClient,
+				PublicKeyConfig: &config.PublicKeyConfig{ProjectID: fakeProjectID},
 				Cache:           cache,
 			}
 
