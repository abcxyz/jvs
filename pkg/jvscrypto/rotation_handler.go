--- conflicted
+++ resolved
@@ -22,16 +22,11 @@
 
 	"github.com/abcxyz/jvs/pkg/config"
 	"github.com/abcxyz/jvs/pkg/zlogger"
-	"github.com/hashicorp/go-multierror"
 	"go.uber.org/zap"
 	"google.golang.org/protobuf/types/known/fieldmaskpb"
 
 	kms "cloud.google.com/go/kms/apiv1"
-<<<<<<< HEAD
-	"github.com/golang/protobuf/proto"
 	"github.com/hashicorp/go-multierror"
-=======
->>>>>>> 0f1c061f
 	"google.golang.org/api/iterator"
 	kmspb "google.golang.org/genproto/googleapis/cloud/kms/v1"
 )
@@ -70,11 +65,7 @@
 	}
 
 	// Get any relevant Key Version information from the StateStore
-<<<<<<< HEAD
-	primaryName, err := GetPrimary(ctx, h.KMSClient, key)
-=======
 	primaryName, err := getPrimary(ctx, h.KMSClient, key)
->>>>>>> 0f1c061f
 	if err != nil {
 		return fmt.Errorf("unable to determine primary: %w", err)
 	}
@@ -92,17 +83,6 @@
 type Action int8
 
 const (
-<<<<<<< HEAD
-	ActionNone                Action = iota
-	ActionCreateNew                  // New version should be created. Will be marked as new in StateStore (SS).
-	ActionCreateNewAndPromote        // New version should be created. Will be marked as primary in SS.
-	ActionPromote                    // Mark version as primary in SS.
-	ActionDisable                    // Disable version. Will be removed from SS.
-	ActionDestroy                    // Destroy version.
-)
-
-func (h *RotationHandler) determineActions(ctx context.Context, vers []*kmspb.CryptoKeyVersion, primaryName string) (map[*kmspb.CryptoKeyVersion]Action, error) {
-=======
 	ActionCreateNew           Action = iota // New version should be created. Will be marked as new in StateStore (SS).
 	ActionCreateNewAndPromote               // New version should be created. Will be marked as primary in SS.
 	ActionPromote                           // Mark version as primary in SS.
@@ -116,7 +96,6 @@
 }
 
 func (h *RotationHandler) determineActions(ctx context.Context, vers []*kmspb.CryptoKeyVersion, primaryName string) ([]*actionTuple, error) {
->>>>>>> 0f1c061f
 	logger := zlogger.FromContext(ctx)
 	var primary *kmspb.CryptoKeyVersion
 	var olderVers []*kmspb.CryptoKeyVersion
@@ -150,17 +129,8 @@
 
 	actions := h.actionsForOlderVersions(ctx, olderVers)
 
-<<<<<<< HEAD
-	newActions, promoting := h.actionsForNewVersions(ctx, newerVers, primary)
-	for k, v := range newActions {
-		actions[k] = v
-	}
-
-	actions[primary] = h.actionsForPrimaryVersion(ctx, primary, promoting)
-=======
 	newActions := h.actionsForNewVersions(ctx, newerVers, primary)
 	actions = append(actions, newActions...)
->>>>>>> 0f1c061f
 
 	return actions, nil
 }
@@ -170,73 +140,6 @@
 }
 
 // Determine actions for non-primary enabled versions.
-<<<<<<< HEAD
-func (h *RotationHandler) actionsForNewVersions(ctx context.Context, vers []*kmspb.CryptoKeyVersion, primary *kmspb.CryptoKeyVersion) (map[*kmspb.CryptoKeyVersion]Action, bool) {
-	actions := make(map[*kmspb.CryptoKeyVersion]Action)
-	promotingNewKey := false
-
-	newest := getNewestEnabledVer(vers)
-
-	if newest == nil {
-		return actions, false
-	}
-
-	// if primary is nil, promote newest
-	if primary == nil || h.shouldPromote(ctx, newest) {
-		actions[newest] = ActionPromote
-		promotingNewKey = true
-	}
-
-	for _, ver := range vers {
-		if !proto.Equal(newest, ver) {
-			actions[ver] = ActionNone
-		}
-	}
-	return actions, promotingNewKey
-}
-
-func getNewestEnabledVer(vers []*kmspb.CryptoKeyVersion) *kmspb.CryptoKeyVersion {
-	var newest *kmspb.CryptoKeyVersion
-	var newestTime time.Time
-
-	for _, ver := range vers {
-		if ver.State != kmspb.CryptoKeyVersion_ENABLED {
-			continue
-		}
-		if newest == nil || ver.CreateTime.AsTime().After(newestTime) {
-			newest = ver
-			newestTime = ver.CreateTime.AsTime()
-		}
-	}
-	return newest
-}
-
-// Determine actions for primary version.
-func (h *RotationHandler) actionsForPrimaryVersion(ctx context.Context, primary *kmspb.CryptoKeyVersion, promotingNewKey bool) Action {
-	logger := zlogger.FromContext(ctx)
-	if primary == nil && !promotingNewKey {
-		logger.Info("no primary or new keys found, creating a new key and immediately promoting to primary.")
-		return ActionCreateNewAndPromote
-	}
-
-	if promotingNewKey {
-		logger.Info("promoting new key, no action on current primary.")
-		return ActionNone
-	}
-
-	// We don't have a new key we're promoting, see if we should create a new key.
-	if h.shouldRotate(ctx, primary) {
-		return ActionCreateNew
-	} else {
-		return ActionNone
-	}
-}
-
-// Determine actions for disabled versions.
-func (h *RotationHandler) actionsForOlderVersions(ctx context.Context, vers []*kmspb.CryptoKeyVersion) map[*kmspb.CryptoKeyVersion]Action {
-	logger := zlogger.FromContext(ctx)
-	actions := make(map[*kmspb.CryptoKeyVersion]Action)
-=======
 func (h *RotationHandler) actionsForNewVersions(ctx context.Context, vers []*kmspb.CryptoKeyVersion, primary *kmspb.CryptoKeyVersion) []*actionTuple {
 	logger := zlogger.FromContext(ctx)
 	actions := make([]*actionTuple, 0)
@@ -281,30 +184,16 @@
 func (h *RotationHandler) actionsForOlderVersions(ctx context.Context, vers []*kmspb.CryptoKeyVersion) []*actionTuple {
 	logger := zlogger.FromContext(ctx)
 	actions := make([]*actionTuple, 0)
->>>>>>> 0f1c061f
 
 	for _, ver := range vers {
 		switch ver.State {
 		case kmspb.CryptoKeyVersion_ENABLED:
-<<<<<<< HEAD
-			if h.disableAge(ctx, ver) {
-				actions[ver] = ActionDisable
-			} else {
-				actions[ver] = ActionNone
-			}
-		case kmspb.CryptoKeyVersion_DISABLED:
-			if h.destroyAge(ctx, ver) {
-				actions[ver] = ActionDestroy
-			} else {
-				actions[ver] = ActionNone
-=======
 			if h.shouldDisable(ctx, ver) {
 				actions = append(actions, &actionTuple{ActionDisable, ver})
 			}
 		case kmspb.CryptoKeyVersion_DISABLED:
 			if h.shouldDestroy(ctx, ver) {
 				actions = append(actions, &actionTuple{ActionDestroy, ver})
->>>>>>> 0f1c061f
 			}
 		default:
 			logger.Info("no action needed for key version in current state.", zap.Any("version", ver), zap.Any("state", ver.State))
@@ -313,16 +202,6 @@
 	return actions
 }
 
-<<<<<<< HEAD
-func (h *RotationHandler) destroyAge(ctx context.Context, ver *kmspb.CryptoKeyVersion) bool {
-	logger := zlogger.FromContext(ctx)
-	destroyBeforeDate := h.CurrentTime.Add(-h.CryptoConfig.DestroyAge())
-	shouldDestroy := ver.CreateTime.AsTime().Before(destroyBeforeDate)
-	if shouldDestroy {
-		logger.Info("version created before cutoff date, should destroy.", zap.Any("version", ver), zap.Any("destroyBeforeDate", destroyBeforeDate))
-	} else {
-		logger.Debug("version created after cutoff date, no action necessary.", zap.Any("version", ver), zap.Any("destroyBeforeDate", destroyBeforeDate))
-=======
 func (h *RotationHandler) shouldDestroy(ctx context.Context, ver *kmspb.CryptoKeyVersion) bool {
 	logger := zlogger.FromContext(ctx)
 	cutoff := h.CurrentTime.Add(-h.CryptoConfig.DestroyAge())
@@ -331,21 +210,10 @@
 		logger.Info("version created before cutoff date, should destroy.", zap.Any("version", ver), zap.Any("cutoff", cutoff))
 	} else {
 		logger.Debug("version created after cutoff date, no action necessary.", zap.Any("version", ver), zap.Any("cutoff", cutoff))
->>>>>>> 0f1c061f
 	}
 	return shouldDestroy
 }
 
-<<<<<<< HEAD
-func (h *RotationHandler) disableAge(ctx context.Context, ver *kmspb.CryptoKeyVersion) bool {
-	logger := zlogger.FromContext(ctx)
-	disableBeforeDate := h.CurrentTime.Add(-h.CryptoConfig.KeyTTL)
-	shouldDisable := ver.CreateTime.AsTime().Before(disableBeforeDate)
-	if shouldDisable {
-		logger.Info("version created before cutoff date, should disable.", zap.Any("version", ver), zap.Any("disableBeforeDate", disableBeforeDate))
-	} else {
-		logger.Debug("version created before cutoff date, no action necessary.", zap.Any("version", ver), zap.Any("disableBeforeDate", disableBeforeDate))
-=======
 func (h *RotationHandler) shouldDisable(ctx context.Context, ver *kmspb.CryptoKeyVersion) bool {
 	logger := zlogger.FromContext(ctx)
 	cutoff := h.CurrentTime.Add(-h.CryptoConfig.KeyTTL)
@@ -354,42 +222,24 @@
 		logger.Info("version created before cutoff date, should disable.", zap.Any("version", ver), zap.Any("cutoff", cutoff))
 	} else {
 		logger.Debug("version created before cutoff date, no action necessary.", zap.Any("version", ver), zap.Any("cutoff", cutoff))
->>>>>>> 0f1c061f
 	}
 	return shouldDisable
 }
 
 func (h *RotationHandler) shouldRotate(ctx context.Context, ver *kmspb.CryptoKeyVersion) bool {
 	logger := zlogger.FromContext(ctx)
-<<<<<<< HEAD
-	rotateBeforeDate := h.CurrentTime.Add(-h.CryptoConfig.RotationAge())
-	shouldRotate := ver.CreateTime.AsTime().Before(rotateBeforeDate)
-	if shouldRotate {
-		logger.Info("version created before cutoff date, should rotate.", zap.Any("version", ver), zap.Any("rotateBeforeDate", rotateBeforeDate))
-	} else {
-		logger.Debug("version created before cutoff date, no action necessary.", zap.Any("version", ver), zap.Any("rotateBeforeDate", rotateBeforeDate))
-=======
 	cutoff := h.CurrentTime.Add(-h.CryptoConfig.RotationAge())
 	shouldRotate := ver.CreateTime.AsTime().Before(cutoff)
 	if shouldRotate {
 		logger.Info("version created before cutoff date, should rotate.", zap.Any("version", ver), zap.Any("cutoff", cutoff))
 	} else {
 		logger.Debug("version created before cutoff date, no action necessary.", zap.Any("version", ver), zap.Any("cutoff", cutoff))
->>>>>>> 0f1c061f
 	}
 	return shouldRotate
 }
 
 func (h *RotationHandler) shouldPromote(ctx context.Context, ver *kmspb.CryptoKeyVersion) bool {
 	logger := zlogger.FromContext(ctx)
-<<<<<<< HEAD
-	promoteBeforeDate := h.CurrentTime.Add(-h.CryptoConfig.PropagationDelay)
-	canPromote := ver.CreateTime.AsTime().Before(promoteBeforeDate)
-	if canPromote {
-		logger.Info("version created before cutoff date, should promote to primary.", zap.Any("version", ver), zap.Any("promoteBeforeDate", promoteBeforeDate))
-	} else {
-		logger.Debug("version created after cutoff date, no action necessary.", zap.Any("version", ver), zap.Any("promoteBeforeDate", promoteBeforeDate))
-=======
 	if ver == nil {
 		return false
 	}
@@ -399,7 +249,6 @@
 		logger.Info("version created before cutoff date, should promote to primary.", zap.Any("version", ver), zap.Any("cutoff", cutoff))
 	} else {
 		logger.Debug("version created after cutoff date, no action necessary.", zap.Any("version", ver), zap.Any("cutoff", cutoff))
->>>>>>> 0f1c061f
 	}
 	return canPromote
 }
@@ -407,49 +256,27 @@
 // TODO: it may be worth adding rollback functionality for cases where multiple actions are expected to occur.
 // for example, if we are demoting a key, we also need to ensure we've marked another as primary, and may end up
 // in an odd state if one action occurs and the other does not.
-<<<<<<< HEAD
-func (h *RotationHandler) performActions(ctx context.Context, keyName string, actions map[*kmspb.CryptoKeyVersion]Action) error {
-	logger := zlogger.FromContext(ctx)
-	var result error
-	for ver, action := range actions {
-		switch action {
-=======
 func (h *RotationHandler) performActions(ctx context.Context, keyName string, actions []*actionTuple) error {
 	logger := zlogger.FromContext(ctx)
 	var result error
 	for _, action := range actions {
 		switch action.Action {
->>>>>>> 0f1c061f
 		case ActionCreateNew:
 			_, err := h.performCreateNew(ctx, keyName)
 			if err != nil {
 				result = multierror.Append(result, err)
-<<<<<<< HEAD
-				continue
-			}
-		case ActionPromote:
-			if err := SetPrimary(ctx, h.KMSClient, keyName, ver.Name); err != nil {
-=======
 			}
 		case ActionPromote:
 			if err := setPrimary(ctx, h.KMSClient, keyName, action.Version.Name); err != nil {
->>>>>>> 0f1c061f
 				result = multierror.Append(result, err)
 			}
 		case ActionCreateNewAndPromote:
 			newVer, err := h.performCreateNew(ctx, keyName)
 			if err != nil {
 				result = multierror.Append(result, err)
-<<<<<<< HEAD
-				continue
-			}
-			logger.Info("Promoting immediately.")
-			if err := SetPrimary(ctx, h.KMSClient, keyName, newVer.Name); err != nil {
-=======
 			}
 			logger.Info("Promoting immediately.")
 			if err := setPrimary(ctx, h.KMSClient, keyName, newVer.Name); err != nil {
->>>>>>> 0f1c061f
 				result = multierror.Append(result, err)
 			}
 		case ActionDisable:
