--- conflicted
+++ resolved
@@ -95,16 +95,11 @@
 	Version *kmspb.CryptoKeyVersion
 }
 
-<<<<<<< HEAD
-	// Is there a key version currently in the process of being created.
-	newBeingGenerated := false
-=======
 func (h *RotationHandler) determineActions(ctx context.Context, vers []*kmspb.CryptoKeyVersion, primaryName string) ([]*actionTuple, error) {
 	logger := zlogger.FromContext(ctx)
 	var primary *kmspb.CryptoKeyVersion
 	var olderVers []*kmspb.CryptoKeyVersion
 	var newerVers []*kmspb.CryptoKeyVersion
->>>>>>> 0f1c061f
 
 	for _, ver := range vers {
 		logger.Debug("checking version", zap.Any("version", ver))
