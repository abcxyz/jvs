--- conflicted
+++ resolved
@@ -94,13 +94,8 @@
 	Version *kmspb.CryptoKeyVersion
 }
 
-<<<<<<< HEAD
 func (h *RotationHandler) determineActions(ctx context.Context, vers []*kmspb.CryptoKeyVersion, primaryName string, curTime time.Time) ([]*actionTuple, error) {
 	logger := zlogger.FromContext(ctx)
-=======
-func (h *RotationHandler) determineActions(ctx context.Context, vers []*kmspb.CryptoKeyVersion, primaryName string) ([]*actionTuple, error) {
-	logger := logging.FromContext(ctx)
->>>>>>> e5af1f2c
 	var primary *kmspb.CryptoKeyVersion
 	var olderVers []*kmspb.CryptoKeyVersion
 	var newerVers []*kmspb.CryptoKeyVersion
@@ -144,13 +139,8 @@
 }
 
 // Determine actions for non-primary enabled versions.
-<<<<<<< HEAD
 func (h *RotationHandler) actionsForNewVersions(ctx context.Context, vers []*kmspb.CryptoKeyVersion, primary *kmspb.CryptoKeyVersion, curTime time.Time) []*actionTuple {
 	logger := zlogger.FromContext(ctx)
-=======
-func (h *RotationHandler) actionsForNewVersions(ctx context.Context, vers []*kmspb.CryptoKeyVersion, primary *kmspb.CryptoKeyVersion) []*actionTuple {
-	logger := logging.FromContext(ctx)
->>>>>>> e5af1f2c
 	actions := make([]*actionTuple, 0)
 	newest := newestEnabledVer(vers)
 
@@ -190,13 +180,8 @@
 }
 
 // Determine actions for disabled versions.
-<<<<<<< HEAD
 func (h *RotationHandler) actionsForOlderVersions(ctx context.Context, vers []*kmspb.CryptoKeyVersion, curTime time.Time) []*actionTuple {
 	logger := zlogger.FromContext(ctx)
-=======
-func (h *RotationHandler) actionsForOlderVersions(ctx context.Context, vers []*kmspb.CryptoKeyVersion) []*actionTuple {
-	logger := logging.FromContext(ctx)
->>>>>>> e5af1f2c
 	actions := make([]*actionTuple, 0)
 
 	for _, ver := range vers {
@@ -217,15 +202,9 @@
 	return actions
 }
 
-<<<<<<< HEAD
 func (h *RotationHandler) shouldDestroy(ctx context.Context, ver *kmspb.CryptoKeyVersion, curTime time.Time) bool {
 	logger := zlogger.FromContext(ctx)
 	cutoff := curTime.Add(-h.CryptoConfig.DestroyAge())
-=======
-func (h *RotationHandler) shouldDestroy(ctx context.Context, ver *kmspb.CryptoKeyVersion) bool {
-	logger := logging.FromContext(ctx)
-	cutoff := h.CurrentTime.Add(-h.CryptoConfig.DestroyAge())
->>>>>>> e5af1f2c
 	shouldDestroy := ver.CreateTime.AsTime().Before(cutoff)
 	if shouldDestroy {
 		logger.Info("version created before cutoff date, should destroy.", zap.Any("version", ver), zap.Any("cutoff", cutoff))
@@ -235,15 +214,9 @@
 	return shouldDestroy
 }
 
-<<<<<<< HEAD
 func (h *RotationHandler) shouldDisable(ctx context.Context, ver *kmspb.CryptoKeyVersion, curTime time.Time) bool {
 	logger := zlogger.FromContext(ctx)
 	cutoff := curTime.Add(-h.CryptoConfig.KeyTTL)
-=======
-func (h *RotationHandler) shouldDisable(ctx context.Context, ver *kmspb.CryptoKeyVersion) bool {
-	logger := logging.FromContext(ctx)
-	cutoff := h.CurrentTime.Add(-h.CryptoConfig.KeyTTL)
->>>>>>> e5af1f2c
 	shouldDisable := ver.CreateTime.AsTime().Before(cutoff)
 	if shouldDisable {
 		logger.Info("version created before cutoff date, should disable.", zap.Any("version", ver), zap.Any("cutoff", cutoff))
@@ -253,15 +226,9 @@
 	return shouldDisable
 }
 
-<<<<<<< HEAD
 func (h *RotationHandler) shouldRotate(ctx context.Context, ver *kmspb.CryptoKeyVersion, curTime time.Time) bool {
 	logger := zlogger.FromContext(ctx)
 	cutoff := curTime.Add(-h.CryptoConfig.RotationAge())
-=======
-func (h *RotationHandler) shouldRotate(ctx context.Context, ver *kmspb.CryptoKeyVersion) bool {
-	logger := logging.FromContext(ctx)
-	cutoff := h.CurrentTime.Add(-h.CryptoConfig.RotationAge())
->>>>>>> e5af1f2c
 	shouldRotate := ver.CreateTime.AsTime().Before(cutoff)
 	if shouldRotate {
 		logger.Info("version created before cutoff date, should rotate.", zap.Any("version", ver), zap.Any("cutoff", cutoff))
@@ -271,13 +238,8 @@
 	return shouldRotate
 }
 
-<<<<<<< HEAD
 func (h *RotationHandler) shouldPromote(ctx context.Context, ver *kmspb.CryptoKeyVersion, curTime time.Time) bool {
 	logger := zlogger.FromContext(ctx)
-=======
-func (h *RotationHandler) shouldPromote(ctx context.Context, ver *kmspb.CryptoKeyVersion) bool {
-	logger := logging.FromContext(ctx)
->>>>>>> e5af1f2c
 	if ver == nil {
 		return false
 	}
