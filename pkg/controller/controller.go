--- conflicted
+++ resolved
@@ -50,27 +50,12 @@
 
 // Controller manages use of the renderer in the http handler.
 type Controller struct {
-	h               *renderer.Renderer
-	p               *justification.Processor
-	allowlist       []string
-	allowCategories []string
-	categoryPairs   []Pair
-}
-
-<<<<<<< HEAD
-// Pair represents a key value pair used to render HTML Option element.
-//
-//	https://developer.mozilla.org/en-US/docs/Web/HTML/Element/option
-type Pair struct {
-	// Key will be used to populate the value of the Option.
-	Key string
-
-	// Text will be used to render the text on the Option element.
-	Text string
-}
-
-=======
->>>>>>> d219be0b
+	h                   *renderer.Renderer
+	p                   *justification.Processor
+	allowlist           []string
+	categoryDisplayData map[string]struct{}
+}
+
 // Content defines the displayable parts of the token retrieval form.
 type Content struct {
 	UserLabel     string
@@ -114,13 +99,14 @@
 const iapHeaderName = "x-goog-authenticated-user-email"
 
 func New(h *renderer.Renderer, p *justification.Processor, allowlist []string) *Controller {
-	categories := categories(p.Validators())
+	for v := range p.Validators() {
+		categories[v] = struct{}{}
+	}
 	return &Controller{
-		h:               h,
-		p:               p,
-		allowlist:       allowlist,
-		allowCategories: categories,
-		categoryPairs:   categoryPairs(categories),
+		h:                   h,
+		p:                   p,
+		allowlist:           allowlist,
+		categoryDisplayData: categories,
 	}
 }
 
@@ -152,17 +138,12 @@
 	}
 
 	// set some defaults for the form
-<<<<<<< HEAD
-	formDetails.Category = c.allowCategories[0]
-	formDetails.TTL = ttls()[0]
-=======
 	if formDetails.Category == "" {
 		formDetails.Category = defaultCategory
 	}
 	if formDetails.TTL == "" {
 		formDetails.TTL = defaultTTL
 	}
->>>>>>> d219be0b
 
 	c.h.RenderHTML(w, "popup.html", formDetails)
 }
@@ -296,11 +277,7 @@
 	// The actual verification only happens when submitting the form.
 	formDetails.Errors = make(map[string]string)
 
-<<<<<<< HEAD
-	if !isValidOneOf(formDetails.Category, c.allowCategories) {
-=======
-	if _, ok := categories[formDetails.Category]; !ok {
->>>>>>> d219be0b
+	if _, ok := c.categoryDisplayData[formDetails.Category]; !ok {
 		formDetails.Errors["Category"] = "Category must be selected"
 	}
 
@@ -339,13 +316,8 @@
 			CategoryLabel: "Category",
 			ReasonLabel:   "Reason",
 			TTLLabel:      "TTL",
-<<<<<<< HEAD
-			Categories:    c.categoryPairs,
-			TTLs:          ttls(),
-=======
-			Categories:    categories,
+			Categories:    c.categoryDisplayData,
 			TTLs:          ttls,
->>>>>>> d219be0b
 		},
 	}, nil
 }
@@ -373,44 +345,4 @@
 	}
 
 	return split[1], nil
-<<<<<<< HEAD
-}
-
-func ttls() []string {
-	return []string{"15m", "30m", "1h", "2h", "4h"}
-}
-
-func categories(validators map[string]jvspb.Validator) []string {
-	categories := make([]string, 0, len(validators))
-	for v := range validators {
-		categories = append(categories, v)
-	}
-	categories = append(categories, "explanation")
-	return categories
-}
-
-// categoryPairs returns a list of Pairs for rendering.
-func categoryPairs(categories []string) []Pair {
-	pairs := make([]Pair, 0, len(categories))
-	for _, category := range categories {
-		pairs = append(pairs, Pair{
-			Key:  category,
-			Text: getText(category),
-		})
-	}
-	return pairs
-}
-
-// getText returns the corresponding text for rendering.
-func getText(category string) string {
-	switch category {
-	case "explanation":
-		return "Explanation"
-	case "jira":
-		return "Jira"
-	default:
-		return "UNKNOWN"
-	}
-=======
->>>>>>> d219be0b
 }