--- conflicted
+++ resolved
@@ -21,9 +21,12 @@
 	"net/http/httptest"
 	"net/url"
 	"testing"
+	"time"
 
 	jvspb "github.com/abcxyz/jvs/apis/v0"
 	"github.com/abcxyz/jvs/internal/envtest"
+	"github.com/abcxyz/jvs/pkg/config"
+	"github.com/abcxyz/jvs/pkg/justification"
 	"github.com/abcxyz/pkg/testutil"
 	"github.com/google/go-cmp/cmp"
 )
@@ -264,28 +267,17 @@
 
 	var cases []*testValidateFormParam
 
-<<<<<<< HEAD
-	categories := categories(map[string]jvspb.Validator{
+	p := justification.NewProcessor(nil, &config.JustificationConfig{
+		SignerCacheTimeout: 5 * time.Minute,
+	}).WithValidators(map[string]jvspb.Validator{
 		"jira": &mockValidator{Valid: true},
 		"git":  &mockValidator{Valid: false},
 	})
 
-	controller := &Controller{
-		allowCategories: categories,
-		categoryPairs:   categoryPairs(categories),
-	}
-
-	cats := controller.allowCategories
-	ttls := ttls()
-
-	for i := 0; i < len(cats); i++ {
-		category := cats[i]
-		for j := 0; j < len(ttls); j++ {
-			ttl := ttls[j]
-=======
-	for category := range categories {
+	controller := New(nil, p, []string{})
+
+	for category := range controller.categoryDisplayData {
 		for ttl := range ttls {
->>>>>>> d219be0b
 			reason := "reason"
 			happyPathCase := &testValidateFormParam{
 				name: fmt.Sprintf("%s_%s_%s", category, reason, ttl),
