// Copyright 2022 Google LLC
//
// Licensed under the Apache License, Version 2.0 (the "License");
// you may not use this file except in compliance with the License.
// You may obtain a copy of the License at
//
//      http://www.apache.org/licenses/LICENSE-2.0
//
// Unless required by applicable law or agreed to in writing, software
// distributed under the License is distributed on an "AS IS" BASIS,
// WITHOUT WARRANTIES OR CONDITIONS OF ANY KIND, either express or implied.
// See the License for the specific language governing permissions and
// limitations under the License.

// Package config provides configuration-related files and methods.
package config

import (
	"context"
	"fmt"
	"time"

	"github.com/hashicorp/go-multierror"
	"github.com/sethvargo/go-envconfig"
	"gopkg.in/yaml.v2"
)

const (
	// Version default for config.
	Version = 1
)

// CryptoConfig is the full jvs config.
type CryptoConfig struct {
	// Version is the version of the config.
	Version uint8 `yaml:"version,omitempty" env:"VERSION,overwrite"`

	// -- Crypto variables --
	// KeyTTL is the length of time that we expect a key to be valid for.
	KeyTTL time.Duration `yaml:"key_ttl,omitempty" env:"KEY_TTL,overwrite"`
	// GracePeriod is a length of time between when we rotate the key and when an old Key Version is no longer valid and available
	GracePeriod time.Duration `yaml:"grace_period,omitempty" env:"GRACE_PERIOD,overwrite"`
	// PropagationDelay is the time that it takes for a change in the key in KMS to be reflected in the clients.
	PropagationDelay time.Duration `yaml:"propagation_delay,omitempty" env:"PROPAGATION_DELAY,overwrite"`
	// DisabledPeriod is a time between when the key is disabled, and when we delete the key.
	DisabledPeriod time.Duration `yaml:"disabled_period,omitempty" env:"DISABLED_PERIOD,overwrite"`

	// TODO: This is intended to be temporary, and will eventually be retrieved from a persistent external datastore
	// https://github.com/abcxyz/jvs/issues/17
	// KeyName format: `projects/*/locations/*/keyRings/*/cryptoKeys/*`
	// https://pkg.go.dev/google.golang.org/genproto/googleapis/cloud/kms/v1#CryptoKey
	KeyNames []string `yaml:"key_names,omitempty" env:"KEY_NAMES,overwrite"`
}

// Validate checks if the config is valid.
func (cfg *CryptoConfig) Validate() error {
	cfg.SetDefault()

	var err *multierror.Error
	if cfg.Version != Version {
		err = multierror.Append(err, fmt.Errorf("unexpected Version %d want %d", cfg.Version, Version))
	}

	if cfg.KeyTTL <= 0 {
		err = multierror.Append(err, fmt.Errorf("key ttl is invalid: %v", cfg.KeyTTL))
	}

	if cfg.GracePeriod <= 0 {
		err = multierror.Append(err, fmt.Errorf("grace period is invalid: %v", cfg.GracePeriod))
	}

	if cfg.DisabledPeriod <= 0 {
		err = multierror.Append(err, fmt.Errorf("disabled period is invalid: %v", cfg.DisabledPeriod))
	}

<<<<<<< HEAD
	return err.ErrorOrNil()
=======
	// Propagation delay must be lower than grace period.
	if cfg.PropagationDelay <= 0 || cfg.PropagationDelay > cfg.GracePeriod {
		err = multierror.Append(err, fmt.Errorf("propagation delay is invalid: %v", cfg.PropagationDelay))
	}

	return err
>>>>>>> 0f1c061f
}

// SetDefault sets default for the config.
func (cfg *CryptoConfig) SetDefault() {
	// TODO: set defaults for other fields if necessary.
	if cfg.Version == 0 {
		cfg.Version = Version
	}
}

// GetRotationAge gets the duration after a key has been created that a new key should be created.
func (cfg *CryptoConfig) RotationAge() time.Duration {
	return cfg.KeyTTL - cfg.GracePeriod
}

// GetDestroyAge gets the duration after a key has been created when it becomes a candidate to be destroyed.
func (cfg *CryptoConfig) DestroyAge() time.Duration {
	return cfg.KeyTTL + cfg.DisabledPeriod
}

// LoadConfig calls the necessary methods to load in config using the OsLookuper which finds env variables specified on the host.
func LoadCryptoConfig(ctx context.Context, b []byte) (*CryptoConfig, error) {
	return loadCryptoConfigFromLookuper(ctx, b, envconfig.OsLookuper())
}

// loadConfigFromLooker reads in a yaml file, applies ENV config overrides from the lookuper, and finally validates the config.
func loadCryptoConfigFromLookuper(ctx context.Context, b []byte, lookuper envconfig.Lookuper) (*CryptoConfig, error) {
	cfg := &CryptoConfig{}
	if err := yaml.Unmarshal(b, cfg); err != nil {
		return nil, fmt.Errorf("failed to unmarshal yaml: %w", err)
	}

	// Process overrides from env vars.
	l := envconfig.PrefixLookuper("JVS_", lookuper)
	if err := envconfig.ProcessWith(ctx, cfg, l); err != nil {
		return nil, fmt.Errorf("failed to process environment: %w", err)
	}

	if err := cfg.Validate(); err != nil {
		return nil, fmt.Errorf("failed validating config: %w", err)
	}

	return cfg, nil
}<|MERGE_RESOLUTION|>--- conflicted
+++ resolved
@@ -73,16 +73,12 @@
 		err = multierror.Append(err, fmt.Errorf("disabled period is invalid: %v", cfg.DisabledPeriod))
 	}
 
-<<<<<<< HEAD
-	return err.ErrorOrNil()
-=======
 	// Propagation delay must be lower than grace period.
 	if cfg.PropagationDelay <= 0 || cfg.PropagationDelay > cfg.GracePeriod {
 		err = multierror.Append(err, fmt.Errorf("propagation delay is invalid: %v", cfg.PropagationDelay))
 	}
 
-	return err
->>>>>>> 0f1c061f
+	return err.ErrorOrNil()
 }
 
 // SetDefault sets default for the config.
