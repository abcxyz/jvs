--- conflicted
+++ resolved
@@ -155,15 +155,9 @@
 	}
 	remoteConfig := MockFirestoreRemoteConfig{config: configBytes}
 
-<<<<<<< HEAD
 	processor := NewProcessor(c, remoteConfig, &config.JustificationConfig{
-		Version:            1,
 		FirestoreProjectID: "fakeProject",
-=======
-	processor := NewProcessor(c, &config.JustificationConfig{
 		Version:            "1",
-		KeyName:            key,
->>>>>>> 4ca61770
 		SignerCacheTimeout: 5 * time.Minute,
 		Issuer:             "test-iss",
 	}, authHandler)
