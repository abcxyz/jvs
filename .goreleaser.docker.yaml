# Copyright 2022 Google LLC
#
# Licensed under the Apache License, Version 2.0 (the "License");
# you may not use this file except in compliance with the License.
# You may obtain a copy of the License at
#
#      http://www.apache.org/licenses/LICENSE-2.0
#
# Unless required by applicable law or agreed to in writing, software
# distributed under the License is distributed on an "AS IS" BASIS,
# WITHOUT WARRANTIES OR CONDITIONS OF ANY KIND, either express or implied.
# See the License for the specific language governing permissions and
# limitations under the License.

env:
  # Global env vars for Go build.
  - 'CGO_ENABLED=0'
  - 'GO111MODULE=on'
  - 'GOPROXY=https://proxy.golang.org,direct'
before:
  hooks:
    - go mod tidy

# Duplicate the build from .goreleaser.yaml.
builds:
  -
    id: cert-rotation
    main: ./cmd/cert-rotation
    binary: cert-rotation
    mod_timestamp: '{{ .CommitTimestamp }}'
    flags:
      - '-a'
      - '-trimpath'
    ldflags:
      - '-s'
      - '-w'
      - '-X={{ .ModulePath }}/internal/version.Name=cert-rotation'
      - '-X={{ .ModulePath }}/internal/version.Version={{ .Version }}'
      - '-X={{ .ModulePath }}/internal/version.Commit={{ .Commit }}'
      - '-extldflags=-static'
    goos:
      - 'darwin'
      - 'linux'
      - 'windows'
    goarch:
      - 'amd64'
      - 'arm64'

  -
    id: justification
    main: ./cmd/justification
    binary: justification
    mod_timestamp: '{{ .CommitTimestamp }}'
    flags:
      - '-a'
      - '-trimpath'
    ldflags:
      - '-s'
      - '-w'
      - '-X={{ .ModulePath }}/internal/version.Name=justification'
      - '-X={{ .ModulePath }}/internal/version.Version={{ .Version }}'
      - '-X={{ .ModulePath }}/internal/version.Commit={{ .Commit }}'
      - '-extldflags=-static'
    goos:
      - 'darwin'
      - 'linux'
      - 'windows'
    goarch:
      - 'amd64'
      - 'arm64'

  -
    id: public-key
    main: ./cmd/public-key
    binary: public-key
    mod_timestamp: '{{ .CommitTimestamp }}'
    flags:
      - '-a'
      - '-trimpath'
    ldflags:
      - '-s'
      - '-w'
      - '-X={{ .ModulePath }}/internal/version.Name=public-key'
      - '-X={{ .ModulePath }}/internal/version.Version={{ .Version }}'
      - '-X={{ .ModulePath }}/internal/version.Commit={{ .Commit }}'
      - '-extldflags=-static'
    goos:
      - 'darwin'
      - 'linux'
      - 'windows'
    goarch:
      - 'amd64'
      - 'arm64'

  -
    id: ui
    main: ./cmd/ui
    binary: ui
    mod_timestamp: '{{ .CommitTimestamp }}'
    flags:
      - '-a'
      - '-trimpath'
    ldflags:
      - '-s'
      - '-w'
      - '-X={{ .ModulePath }}/internal/version.Name=ui'
      - '-X={{ .ModulePath }}/internal/version.Version={{ .Version }}'
      - '-X={{ .ModulePath }}/internal/version.Commit={{ .Commit }}'
      - '-extldflags=-static'
    goos:
      - 'darwin'
      - 'linux'
      - 'windows'
    goarch:
      - 'amd64'
      - 'arm64'
<<<<<<< HEAD

  -
    id: jvsctl
    main: ./cmd/jvsctl
    binary: jvsctl
    mod_timestamp: '{{ .CommitTimestamp }}'
    flags:
      - '-a'
      - '-trimpath'
    ldflags:
      - '-s'
      - '-w'
      - '-X={{ .ModulePath }}/internal/version.Name=ui'
      - '-X={{ .ModulePath }}/internal/version.Version={{ .Version }}'
      - '-X={{ .ModulePath }}/internal/version.Commit={{ .Commit }}'
      - '-extldflags=-static'
    goos:
      - 'darwin'
      - 'linux'
      - 'windows'
    goarch:
      - 'amd64'
      - 'arm64'
=======
>>>>>>> cc5768ac

dockers:
  -
    ids:
    - cert-rotation
    use: 'buildx'
    goos: 'linux'
    goarch: 'amd64'
    image_templates:
      - '{{ .Env.CONTAINER_REGISTRY }}/jvs-cert-rotation:{{ if index .Env "DOCKER_TAG"  }}{{ .Env.DOCKER_TAG }}{{ else }}{{ .Version }}{{ end }}-amd64'
    build_flag_templates:
      - '--build-arg=APP=cert-rotation'
      - '--platform=linux/amd64'
      - '--pull'
      - '--label=org.opencontainers.image.created={{ .CommitTimestamp }}'
      - '--label=org.opencontainers.image.description=JVS cert rotation service rotates the KMS keys for issuing justification tokens.'
      - '--label=org.opencontainers.image.licenses=Apache-2.0'
      - '--label=org.opencontainers.image.name=jvs-cert-rotation'
      - '--label=org.opencontainers.image.revision={{ .FullCommit }}'
      - '--label=org.opencontainers.image.source={{ .GitURL }}'
      - '--label=org.opencontainers.image.title=jvs-cert-rotation'
      - '--label=org.opencontainers.image.version={{ .Version }}'
  -
    ids:
    - cert-rotation
    use: 'buildx'
    goos: 'linux'
    goarch: 'arm64'
    image_templates:
      - '{{ .Env.CONTAINER_REGISTRY }}/jvs-cert-rotation:{{ if index .Env "DOCKER_TAG"  }}{{ .Env.DOCKER_TAG }}{{ else }}{{ .Version }}{{ end }}-arm64'
    build_flag_templates:
      - '--build-arg=APP=cert-rotation'
      - '--platform=linux/arm64'
      - '--pull'
      - '--label=org.opencontainers.image.created={{ .CommitTimestamp }}'
      - '--label=org.opencontainers.image.description=JVS cert rotation service rotates the KMS keys for issuing justification tokens.'
      - '--label=org.opencontainers.image.licenses=Apache-2.0'
      - '--label=org.opencontainers.image.name=jvs-cert-rotation'
      - '--label=org.opencontainers.image.revision={{ .FullCommit }}'
      - '--label=org.opencontainers.image.source={{ .GitURL }}'
      - '--label=org.opencontainers.image.title=jvs-cert-rotation'
      - '--label=org.opencontainers.image.version={{ .Version }}'

  -
    ids:
    - justification
    use: 'buildx'
    goos: 'linux'
    goarch: 'amd64'
    image_templates:
      - '{{ .Env.CONTAINER_REGISTRY }}/jvs-justification:{{ if index .Env "DOCKER_TAG"  }}{{ .Env.DOCKER_TAG }}{{ else }}{{ .Version }}{{ end }}-amd64'
    build_flag_templates:
      - '--build-arg=APP=justification'
      - '--platform=linux/amd64'
      - '--pull'
      - '--label=org.opencontainers.image.created={{ .CommitTimestamp }}'
      - '--label=org.opencontainers.image.description=JVS justification API is a gRPC service that issues justification tokens.'
      - '--label=org.opencontainers.image.licenses=Apache-2.0'
      - '--label=org.opencontainers.image.name=jvs-justification'
      - '--label=org.opencontainers.image.revision={{ .FullCommit }}'
      - '--label=org.opencontainers.image.source={{ .GitURL }}'
      - '--label=org.opencontainers.image.title=jvs-justification'
      - '--label=org.opencontainers.image.version={{ .Version }}'
  -
    ids:
    - justification
    use: 'buildx'
    goos: 'linux'
    goarch: 'arm64'
    image_templates:
      - '{{ .Env.CONTAINER_REGISTRY }}/jvs-justification:{{ if index .Env "DOCKER_TAG"  }}{{ .Env.DOCKER_TAG }}{{ else }}{{ .Version }}{{ end }}-arm64'
    build_flag_templates:
      - '--build-arg=APP=justification'
      - '--platform=linux/arm64'
      - '--pull'
      - '--label=org.opencontainers.image.created={{ .CommitTimestamp }}'
      - '--label=org.opencontainers.image.description=JVS justification API is a gRPC service that issues justification tokens.'
      - '--label=org.opencontainers.image.licenses=Apache-2.0'
      - '--label=org.opencontainers.image.name=jvs-justification'
      - '--label=org.opencontainers.image.revision={{ .FullCommit }}'
      - '--label=org.opencontainers.image.source={{ .GitURL }}'
      - '--label=org.opencontainers.image.title=jvs-justification'
      - '--label=org.opencontainers.image.version={{ .Version }}'

  -
    ids:
    - public-key
    use: 'buildx'
    goos: 'linux'
    goarch: 'amd64'
    image_templates:
      - '{{ .Env.CONTAINER_REGISTRY }}/jvs-public-key:{{ if index .Env "DOCKER_TAG"  }}{{ .Env.DOCKER_TAG }}{{ else }}{{ .Version }}{{ end }}-amd64'
    build_flag_templates:
      - '--build-arg=APP=public-key'
      - '--platform=linux/amd64'
      - '--pull'
      - '--label=org.opencontainers.image.created={{ .CommitTimestamp }}'
      - '--label=org.opencontainers.image.description=JVS public key is a HTTP service that exposes the public keys as JWKs for validating justifcation tokens.'
      - '--label=org.opencontainers.image.licenses=Apache-2.0'
      - '--label=org.opencontainers.image.name=jvs-public-key'
      - '--label=org.opencontainers.image.revision={{ .FullCommit }}'
      - '--label=org.opencontainers.image.source={{ .GitURL }}'
      - '--label=org.opencontainers.image.title=jvs-public-key'
      - '--label=org.opencontainers.image.version={{ .Version }}'
  -
    ids:
    - public-key
    use: 'buildx'
    goos: 'linux'
    goarch: 'arm64'
    image_templates:
      - '{{ .Env.CONTAINER_REGISTRY }}/jvs-public-key:{{ if index .Env "DOCKER_TAG"  }}{{ .Env.DOCKER_TAG }}{{ else }}{{ .Version }}{{ end }}-arm64'
    build_flag_templates:
      - '--build-arg=APP=public-key'
      - '--platform=linux/arm64'
      - '--pull'
      - '--label=org.opencontainers.image.created={{ .CommitTimestamp }}'
      - '--label=org.opencontainers.image.description=JVS public key is a HTTP service that exposes the public keys as JWKs for validating justifcation tokens.'
      - '--label=org.opencontainers.image.licenses=Apache-2.0'
      - '--label=org.opencontainers.image.name=jvs-public-key'
      - '--label=org.opencontainers.image.revision={{ .FullCommit }}'
      - '--label=org.opencontainers.image.source={{ .GitURL }}'
      - '--label=org.opencontainers.image.title=jvs-public-key'
      - '--label=org.opencontainers.image.version={{ .Version }}'

  -
    ids:
    - ui
    use: 'buildx'
    goos: 'linux'
    goarch: 'amd64'
    image_templates:
      - '{{ .Env.CONTAINER_REGISTRY }}/jvs-ui:{{ if index .Env "DOCKER_TAG"  }}{{ .Env.DOCKER_TAG }}{{ else }}{{ .Version }}{{ end }}-amd64'
    build_flag_templates:
      - '--build-arg=APP=ui'
      - '--platform=linux/amd64'
      - '--pull'
      - '--label=org.opencontainers.image.created={{ .CommitTimestamp }}'
      - '--label=org.opencontainers.image.description=JVS UI is a web interface alternative that issues tokens.'
      - '--label=org.opencontainers.image.licenses=Apache-2.0'
      - '--label=org.opencontainers.image.name=jvs-ui'
      - '--label=org.opencontainers.image.revision={{ .FullCommit }}'
      - '--label=org.opencontainers.image.source={{ .GitURL }}'
      - '--label=org.opencontainers.image.title=jvs-ui'
      - '--label=org.opencontainers.image.version={{ .Version }}'
  -
    ids:
    - ui
    use: 'buildx'
    goos: 'linux'
    goarch: 'arm64'
    image_templates:
      - '{{ .Env.CONTAINER_REGISTRY }}/jvs-ui:{{ if index .Env "DOCKER_TAG"  }}{{ .Env.DOCKER_TAG }}{{ else }}{{ .Version }}{{ end }}-arm64'
    build_flag_templates:
      - '--build-arg=APP=ui'
      - '--platform=linux/arm64'
      - '--pull'
      - '--label=org.opencontainers.image.created={{ .CommitTimestamp }}'
      - '--label=org.opencontainers.image.description=JVS UI is a web interface alternative that issues tokens.'
      - '--label=org.opencontainers.image.licenses=Apache-2.0'
      - '--label=org.opencontainers.image.name=jvs-ui'
      - '--label=org.opencontainers.image.revision={{ .FullCommit }}'
      - '--label=org.opencontainers.image.source={{ .GitURL }}'
      - '--label=org.opencontainers.image.title=jvs-ui'
      - '--label=org.opencontainers.image.version={{ .Version }}'

  -
    ids:
    - jvsctl
    use: 'buildx'
    goos: 'linux'
    goarch: 'amd64'
    image_templates:
      - '{{ .Env.REGISTRY }}/prober:{{ .Version }}-amd64'
    dockerfile: ./prober/prober.dockerfile
    extra_files:
    - ./prober/prober.sh
    build_flag_templates:
      - '--platform=linux/amd64'
      - '--pull'
      - '--label=org.opencontainers.image.created={{ .CommitTimestamp }}'
      - '--label=org.opencontainers.image.description=jvsctl.'
      - '--label=org.opencontainers.image.licenses=Apache-2.0'
      - '--label=org.opencontainers.image.name=jvsctl'
      - '--label=org.opencontainers.image.revision={{ .FullCommit }}'
      - '--label=org.opencontainers.image.source={{ .GitURL }}'
      - '--label=org.opencontainers.image.title=jvsctl'
      - '--label=org.opencontainers.image.version={{ .Version }}'

docker_manifests:
  -
    name_template: '{{ .Env.CONTAINER_REGISTRY }}/jvs-cert-rotation:{{ if index .Env "DOCKER_TAG"  }}{{ .Env.DOCKER_TAG }}{{ else }}{{ .Version }}{{ end }}'
    image_templates:
      - '{{ .Env.CONTAINER_REGISTRY }}/jvs-cert-rotation:{{ if index .Env "DOCKER_TAG"  }}{{ .Env.DOCKER_TAG }}{{ else }}{{ .Version }}{{ end }}-amd64'
      - '{{ .Env.CONTAINER_REGISTRY }}/jvs-cert-rotation:{{ if index .Env "DOCKER_TAG"  }}{{ .Env.DOCKER_TAG }}{{ else }}{{ .Version }}{{ end }}-arm64'
  -
    name_template: '{{ .Env.CONTAINER_REGISTRY }}/jvs-justification:{{ if index .Env "DOCKER_TAG"  }}{{ .Env.DOCKER_TAG }}{{ else }}{{ .Version }}{{ end }}'
    image_templates:
      - '{{ .Env.CONTAINER_REGISTRY }}/jvs-justification:{{ if index .Env "DOCKER_TAG"  }}{{ .Env.DOCKER_TAG }}{{ else }}{{ .Version }}{{ end }}-amd64'
      - '{{ .Env.CONTAINER_REGISTRY }}/jvs-justification:{{ if index .Env "DOCKER_TAG"  }}{{ .Env.DOCKER_TAG }}{{ else }}{{ .Version }}{{ end }}-arm64'
  -
    name_template: '{{ .Env.CONTAINER_REGISTRY }}/jvs-public-key:{{ if index .Env "DOCKER_TAG"  }}{{ .Env.DOCKER_TAG }}{{ else }}{{ .Version }}{{ end }}'
    image_templates:
      - '{{ .Env.CONTAINER_REGISTRY }}/jvs-public-key:{{ if index .Env "DOCKER_TAG"  }}{{ .Env.DOCKER_TAG }}{{ else }}{{ .Version }}{{ end }}-amd64'
      - '{{ .Env.CONTAINER_REGISTRY }}/jvs-public-key:{{ if index .Env "DOCKER_TAG"  }}{{ .Env.DOCKER_TAG }}{{ else }}{{ .Version }}{{ end }}-arm64'
  -
    name_template: '{{ .Env.CONTAINER_REGISTRY }}/jvs-ui:{{ if index .Env "DOCKER_TAG"  }}{{ .Env.DOCKER_TAG }}{{ else }}{{ .Version }}{{ end }}'
    image_templates:
      - '{{ .Env.CONTAINER_REGISTRY }}/jvs-ui:{{ if index .Env "DOCKER_TAG"  }}{{ .Env.DOCKER_TAG }}{{ else }}{{ .Version }}{{ end }}-amd64'
      - '{{ .Env.CONTAINER_REGISTRY }}/jvs-ui:{{ if index .Env "DOCKER_TAG"  }}{{ .Env.DOCKER_TAG }}{{ else }}{{ .Version }}{{ end }}-arm64'


# TODO(#144): Follow up on sign.


# Disable SCM release we only want docker release here.
release:
  disable: true<|MERGE_RESOLUTION|>--- conflicted
+++ resolved
@@ -114,7 +114,6 @@
     goarch:
       - 'amd64'
       - 'arm64'
-<<<<<<< HEAD
 
   -
     id: jvsctl
@@ -138,8 +137,6 @@
     goarch:
       - 'amd64'
       - 'arm64'
-=======
->>>>>>> cc5768ac
 
 dockers:
   -
